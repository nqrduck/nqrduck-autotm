--- conflicted
+++ resolved
@@ -556,7 +556,6 @@
 
         confirmation = self.send_command(command)
         if confirmation:
-<<<<<<< HEAD
              while matching_voltage == self.module.model.matching_voltage:
                 QApplication.processEvents()
                 # Check for timeout
@@ -566,13 +565,6 @@
 
         logger.debug("Voltages set successfully")
         return confirmation
-=======
-            TIMEOUT = 5 # seconds
-            start_time = time.time()
-
-            logger.debug("Voltages set successfully")
-            return True
->>>>>>> 6c70c636
 
     ### Electrical Lookup Table ###
 
