--- conflicted
+++ resolved
@@ -158,10 +158,6 @@
         self._ui_form.S11Plot.canvas.ax.clear()
         magnitude_ax = self._ui_form.S11Plot.canvas.ax
         magnitude_ax.clear()
-<<<<<<< HEAD
-
-=======
->>>>>>> 9e772a9f
         phase_ax = self._ui_form.S11Plot.canvas.ax.twinx()
         phase_ax.clear()
 
@@ -189,23 +185,6 @@
                                    cmath.log10(abs(g + 1e-12)) for g in gamma_corr]
             magnitude_ax.plot(frequency, return_loss_db_corr, color="red")
 
-<<<<<<< HEAD
-            """  open_calibration = self.module.model.open_calibration
-            short_calibration = self.module.model.short_calibration
-            load_calibration = self.module.model.load_calibration
-
-            phase_difference = short_calibration.phase_deg - open_calibration.phase_deg
-            phase = (phase - open_calibration.phase_deg) / phase_difference
-
-            amplitude_difference = open_calibration.return_loss_db - load_calibration.return_loss_db
-            amplitude = (return_loss_db - open_calibration.return_loss_db) / amplitude_difference
-
-            magnitude_ax.plot(frequency, amplitude, color="green")
-            phase_ax.plot(frequency, phase, color="orange", linestyle="--") """
-
-       
-=======
->>>>>>> 9e772a9f
         phase_ax.set_ylabel("|Phase (deg)|")
         phase_ax.plot(frequency, phase, color="orange", linestyle="--")
         phase_ax.set_ylim(-180, 180)
